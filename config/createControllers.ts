import { Express } from 'express';
import IPassPortStrategy from '../controllers/auth/IPassPortStrategy';
import PassportAuthController from '../controllers/auth/PassportAuthController';
import PassportGoogleStrategy from '../controllers/auth/PassportGoogleStrategy';
import BookMarkController from '../controllers/bookmarks/BookmarkController';
import IBookMarkController from '../controllers/bookmarks/IBookmarkController';
import FollowController from '../controllers/follows/FollowController';
import IFollowController from '../controllers/follows/IFollowController';
import ILikeController from '../controllers/likes/ILikeController';
import LikeController from '../controllers/likes/LikeController';
import IMessageController from '../controllers/messages/IMessageController';
import MessageController from '../controllers/messages/MessageController';
import IGenericController from '../controllers/shared/IGenericController';
import ITuitController from '../controllers/tuits/ITuitController';
import TuitController from '../controllers/tuits/TuitController';
import { UserController } from '../controllers/users/UserController';
<<<<<<< HEAD
=======
import NotificationController from '../controllers/notifications/NotificationController';

import IUser from '../models/users/IUser';
import IValidator from '../shared/IValidator';
import UserValidator from '../models/users/UserValidator';
>>>>>>> a5b8084b
import {
  userDao,
  tuitDao,
  bookmarkDao,
  likeDao,
  followDao,
  messageDao,
<<<<<<< HEAD
} from './configDaos';
=======
  notificationDao
} from './createDaos';
>>>>>>> a5b8084b
import PassportLocalStrategy from '../controllers/auth/PassportLocalStrategy';
import BcryptHasher from '../controllers/auth/BcryptHasher';
import { handleCentralError } from '../errors/handleCentralError';
import { app } from './configExpress';
import { socketServer } from './configSocketIo';

let alreadyCreated = false;

const hasher = new BcryptHasher(10);

const passportAuthStrategies: Array<IPassPortStrategy> = [
  new PassportGoogleStrategy(),
  new PassportLocalStrategy(hasher),
];

const createControllers = (): void => {
  if (alreadyCreated) {
    return;
  }
  const userController: IGenericController = new UserController(
    '/api/v1/users',
    app,
    userDao
  );
  const passportAuthController: PassportAuthController =
    new PassportAuthController(app, userDao, passportAuthStrategies, hasher);
  const tuitController: ITuitController = new TuitController(
    '/api/v1',
    app,
    tuitDao
  );
  const bookmarkController: IBookMarkController = new BookMarkController(
    '/api/v1/users',
    app,
    bookmarkDao
  );
  const followController: IFollowController = new FollowController(
    '/api/v1/users/',
    app,
    followDao,
    userDao
  );
  const likeController: ILikeController = new LikeController(
    '/api/v1/',
    app,
    likeDao,
    tuitDao
  );
  const messageController: IMessageController = new MessageController(
    '/api/v1/users',
    app,
    messageDao,
    socketServer
  );
<<<<<<< HEAD
  app.use(handleCentralError);
=======
  const notificationController: NotificationController = new NotificationController('/api/v1',app,notificationDao);


>>>>>>> a5b8084b
  alreadyCreated = true;
};

export default createControllers;<|MERGE_RESOLUTION|>--- conflicted
+++ resolved
@@ -14,14 +14,7 @@
 import ITuitController from '../controllers/tuits/ITuitController';
 import TuitController from '../controllers/tuits/TuitController';
 import { UserController } from '../controllers/users/UserController';
-<<<<<<< HEAD
-=======
 import NotificationController from '../controllers/notifications/NotificationController';
-
-import IUser from '../models/users/IUser';
-import IValidator from '../shared/IValidator';
-import UserValidator from '../models/users/UserValidator';
->>>>>>> a5b8084b
 import {
   userDao,
   tuitDao,
@@ -29,12 +22,8 @@
   likeDao,
   followDao,
   messageDao,
-<<<<<<< HEAD
+  notificationDao,
 } from './configDaos';
-=======
-  notificationDao
-} from './createDaos';
->>>>>>> a5b8084b
 import PassportLocalStrategy from '../controllers/auth/PassportLocalStrategy';
 import BcryptHasher from '../controllers/auth/BcryptHasher';
 import { handleCentralError } from '../errors/handleCentralError';
@@ -89,13 +78,10 @@
     messageDao,
     socketServer
   );
-<<<<<<< HEAD
+
+  const notificationController: NotificationController =
+    new NotificationController('/api/v1', app, notificationDao);
   app.use(handleCentralError);
-=======
-  const notificationController: NotificationController = new NotificationController('/api/v1',app,notificationDao);
-
-
->>>>>>> a5b8084b
   alreadyCreated = true;
 };
 
