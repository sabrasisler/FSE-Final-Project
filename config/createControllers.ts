--- conflicted
+++ resolved
@@ -73,11 +73,8 @@
     app,
     likeDao,
     tuitDao,
-<<<<<<< HEAD
+    notificationDao,
     socketServer
-=======
-    notificationDao
->>>>>>> ec53aa63
   );
   const messageController: IMessageController = new MessageController(
     '/api/v1/users',
