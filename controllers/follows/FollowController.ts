--- conflicted
+++ resolved
@@ -5,19 +5,13 @@
 import HttpRequest from '../shared/HttpRequest';
 import HttpResponse from '../shared/HttpResponse';
 import { Express, Router } from 'express';
-import { Methods } from '../shared/Methods';
 import IFollowController from './IFollowController';
 import { adaptRequest } from '../shared/adaptRequest';
-import { IUserDao } from '../../daos/users/IUserDao';
 import IDao from '../../daos/shared/IDao';
 import NotificationDao from '../../daos/notifications/NotificationsDao';
 import Notification from '../../models/notifications/INotification';
-import { isUndefined } from 'util';
-<<<<<<< HEAD
+import { Server } from 'socket.io';
 import { isAuthenticated } from '../auth/isAuthenticated';
-=======
-import { Server } from 'socket.io';
->>>>>>> 463577b7
 
 /**
  *  Controller that implements the path, routes, and methods for managing the  for the follows resource. Implements {@link IFollowController}. Takes {@link IFollow} DAO as dependency.
@@ -32,17 +26,14 @@
    * Constructs the controller with a follow DAO, and defines the endpoint path and routes.
    * @param {IFollowDao} followDao an implementation of a follow DAO
    */
-<<<<<<< HEAD
   public constructor(
     path: string,
     app: Express,
     followDao: IFollowDao,
     userDao: IDao<IUser>,
-    notificationDao: NotificationDao
+    notificationDao: NotificationDao,
+    socketServer: Server
   ) {
-=======
-  public constructor(path: string, app: Express, followDao: IFollowDao, userDao: IDao<IUser>, notificationDao: NotificationDao, socketServer: Server) {
->>>>>>> 463577b7
     this.followDao = followDao;
     this.userDao = userDao;
     this.notificationDao = notificationDao;
@@ -104,12 +95,11 @@
     // When we create a new follow, update both user's follow counts
     await this.updateFollowCount(followerId, followeeId, 1);
 
-<<<<<<< HEAD
-=======
     // Emit a new update to the Socket server when a new follow notification is created
-    this.socketServer.to(followeeId).emit('NEW_NOTIFICATION', followNotification);
+    this.socketServer
+      .to(followeeId)
+      .emit('NEW_NOTIFICATION', followNotification);
 
->>>>>>> 463577b7
     return okResponse(newFollow);
   };
 
